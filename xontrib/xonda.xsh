import os
import subprocess
import conda.install
from conda import config
import functools
<<<<<<< HEAD
=======

>>>>>>> 9a778b9c

@functools.lru_cache(1)
def get_envs():
    """
    Grab a list of all conda env dirs from conda
    (for now only supports main directory)
    """
    envs = config.envs_dirs
    return [env for env in $(ls @(envs[0])).split('\n')[:-1]]

    return env_list


def activate(env):
    """
    Activate an existing conda directory.  If a non-root directory
    is already active, deactivate it first.  Also install a conda
    symlink if not present
    """
    if env in get_envs():
        # disable any currently enabled env
        try:
            if $CONDA_DEFAULT_ENV:
                deactivate()
        except KeyError:
            pass
        # make sure `conda` points at the right env
        $CONDA_DEFAULT_ENV = env
        base_dir = os.path.join(config.default_prefix, 'envs')
        bin_dir = os.path.join(base_dir, env, 'bin')
        try:
            index = $PATH.index(os.path.join(config.default_prefix, 'bin'))
            $PATH[index] = bin_dir
        except ValueError:
            pass
        # ensure conda symlink exists in directory
        conda.install.symlink_conda(os.path.join(base_dir, env),
                                    config.default_prefix,
                                    $SHELL)
    else:
        print("No environment '{}' found".format(env))


def deactivate():
    """
    Deactivate the current environment and return to the default
    """
    try:
        index = $PATH.index(os.path.join(config.default_prefix,
                                  'envs',
                                  $CONDA_DEFAULT_ENV,
                                  'bin'))
        $PATH[index] = os.path.join(config.default_prefix, 'bin')
        del $CONDA_DEFAULT_ENV
    except ValueError:
        pass


def _xonda(args, stdin=None):
    """
    If command is neither activate nor deactivate, just shell out to conda"""
    if len(args) == 2 and args[0] in ['activate', 'select']:
        activate(args[1])
    elif len(args) == 1 and args[0] is 'deactivate':
        deactivate()
    elif len(args) > 0:
        subprocess.call(['conda'] + args,
                                env=__xonsh_env__.detype())
    else:
        return

def xonda_completer(prefix, line, start, end, ctx):
    """
    Completion for `xonda`
    """
    args = line.split(' ')
    possible = set()
    if len(args) == 0 or args[0] not in ['xonda', 'conda']:
        return None
    curix = args.index(prefix)
    if curix == 1:
        possible = {'activate', 'deactivate', 'install', 'remove', 'info',
                    'help', 'list', 'search', 'update', 'upgrade', 'uninstall',
                    'config', 'init', 'clean', 'package', 'bundle', 'env',
                    'select', 'create'}

    elif curix == 2:
        if args[1] in ['activate', 'select']:
            possible = set(get_envs())
        elif args[1] == 'create':
            possible = {'-p', '-n'}
        elif args[1] == 'env':
            possible = {'attach', 'create', 'export', 'list', 'remove',
                        'upload', 'update'}

    elif curix == 3:
        if args[2] == 'export':
            possible = {'-n', '--name'}

    elif curix == 4:
        if args[2] == 'export' and args[3] in ['-n','--name']:
            possible = set(get_envs())

    return {i for i in possible if i.startswith(prefix)}

aliases['conda'] = _xonda

# add xonda_completer to list of completers
#completer add xonda_completer 'start'
__xonsh_completers__['xonda'] = xonda_completer
# bump to top of list
__xonsh_completers__.move_to_end('xonda', last=False)<|MERGE_RESOLUTION|>--- conflicted
+++ resolved
@@ -3,10 +3,7 @@
 import conda.install
 from conda import config
 import functools
-<<<<<<< HEAD
-=======
 
->>>>>>> 9a778b9c
 
 @functools.lru_cache(1)
 def get_envs():
@@ -115,7 +112,6 @@
 aliases['conda'] = _xonda
 
 # add xonda_completer to list of completers
-#completer add xonda_completer 'start'
 __xonsh_completers__['xonda'] = xonda_completer
 # bump to top of list
 __xonsh_completers__.move_to_end('xonda', last=False)